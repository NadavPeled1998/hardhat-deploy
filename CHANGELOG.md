# hardhat-deploy

<<<<<<< HEAD
## 0.11.0-next.2

### Patch Changes

- fix

## 0.11.0-next.1

### Patch Changes

- fix

## 0.11.0-next.0

### Minor Changes

- revamp diamond support
=======
## 0.10.5

### Patch Changes

- do nor override original receipt for diamond
>>>>>>> f0cce12d

## 0.10.4

### Patch Changes

- simplify the export-all format

## 0.10.3

### Patch Changes

- 42e5330: export option for etherscan request, now even with no error

## 0.10.2

### Patch Changes

- more debugging output for etherscan

## 0.10.1

### Patch Changes

- add writePostDataOnError option for etherscan

## 0.10.0

### Minor Changes

- etherscan config updates: use verify + add optin to set apiURL

## 0.9.29

### Patch Changes

- - allow exporting to STDOUT via special - filepath
  - add BUSL-1.1 license support at Etherscan verification tool
  - fix waitConfirmations
  - add --api-url for etherscan-verify

## 0.9.28

### Patch Changes

- support multiple artifacts folder for external deploy script

## 0.9.27

### Patch Changes

- fix facet artifact metadata missing

## 0.9.26

### Patch Changes

- adding onlyOwner for Diamond

## 0.9.25

### Patch Changes

- add facet options

## 0.9.24

### Patch Changes

- implementationName => used a contract by default

## 0.9.23

### Patch Changes

- support proxyArgs for UUPS + allow to specify implementationName to reuse implementation across multiple proxies

## 0.9.22

### Patch Changes

- ensure dir exist for exports

## 0.9.21

### Patch Changes

- remove showAccount as now hardhta-deploy hide it by default unless it is the default test mnemonic, use latest hardhat as peer deps

## 0.9.20

### Patch Changes

- throw if multiple artifact with same not-fully qualified exist from hardhat artifacts

## 0.9.19

### Patch Changes

- remove previousDeployment saving

## 0.9.18

### Patch Changes

- allow etherscan api key config per network

## 0.9.17

### Patch Changes

- support @anders-t/ethers-ledger for ledger support

## 0.9.16

### Patch Changes

- cleanup overrides for ethers

## 0.9.15

### Patch Changes

- use numDeployments instead of history to not have deployment file grow in size too much

## 0.9.14

### Patch Changes

- always setup accounts, was only doing it when loading unnamed or named accounts

## 0.9.13

### Patch Changes

- add --report-gas

## 0.9.12

### Patch Changes

- fix getNetworkName

## 0.9.11

### Patch Changes

- add getNetworkName() which return the forked name if any

## 0.9.10

### Patch Changes

- fix forgot to add readDotFile to types

## 0.9.9

### Patch Changes

- add readDotFile

## 0.9.8

### Patch Changes

- add wau to delete deployment and dotFIles

## 0.9.7

### Patch Changes

- more etherscan-verify destination + saveDotFile

## 0.9.6

### Patch Changes

- if deployment's tx is not found, error out to prevent redeployment by mistake

## 0.9.5

### Patch Changes

- add etherscan for avalanche

## 0.9.4

### Patch Changes

- add arbitrum testnet etherscan + add missing deps

## 0.9.3

### Patch Changes

- fix deterministic function for proxies

## 0.9.2

### Patch Changes

- - fix diamantaire diamonds constructor args generation
  - Allow to define custom deterministic deployment information
  - Skip Implementation deployment if already deployed
  - Delete libraries link from proxy deploymen
  - Add option to wait for specific number of confirmation when deploy a contract
  - allow multiple export files by separating via commas

## 0.9.1

### Patch Changes

- support eip-1559 for pending tx retry and add command line arg to specify globally the maxfee / priorityfee
  support for arbiscan

## 0.9.0

### Minor Changes

- f96f725: EIP-1559

## 0.9.0-next.0

### Minor Changes

- EIP-1559

## 0.8.11

### Patch Changes

- fix artifact info resolution

## 0.8.10

### Patch Changes

- add mumbai for polygonscan

## 0.8.9

### Patch Changes

- tags consider for external deploy scripts

## 0.8.8

### Patch Changes

- remove error when from !+ proxyAdminOwner

## 0.8.7

### Patch Changes

- fix deterministic proxy deployment when using Transparent Proxies (that uses a ProxyAdmin)

## 0.8.6

### Patch Changes

- rework the unknown signer case

## 0.8.5

### Patch Changes

- Revamp the fork handling

## 0.8.4

### Patch Changes

- update dependencies

## 0.8.3

### Patch Changes

- handle pending transactions

## 0.8.2

### Patch Changes

- consider global gasprice everywhere + use latest nonce (not pending)

## 0.8.1

### Patch Changes

- proxy auto fallback on owner to perform upgrade tx

## 0.8.0

### Minor Changes

- 74c35d7: Add companion networks feature allowing to access multiple networks from same deploy script

### Patch Changes

- 3e0d44d: merge new Proxied in
- 0276a09: merge from master fix for coverage
- 0809a58: merge fixes from 0.7
- proxy init option + breaking change: error on non-matching arg length even if implementation constructor has no args
- cb9f57d: support self companion emulation
- 7ecec00: merge from 0.7.11

## 0.8.0-next.5

### Patch Changes

- merge from 0.7.11

## 0.8.0-next.4

### Patch Changes

- merge fixes from 0.7

## 0.8.0-next.3

### Patch Changes

- merge from master fix for coverage

## 0.8.0-next.2

### Patch Changes

- support self companion emulation

## 0.8.0-next.1

### Patch Changes

- merge new Proxied in

## 0.8.0-next.0

### Minor Changes

- Add companion networks feature allowing to access multiple networks from same deploy script

## 0.7.11

### Patch Changes

- add polygonscan + throw error when using fully qualified name as deployment name

## 0.7.10

### Patch Changes

- add sleep option for etherscan to not exceed api rate-limit

## 0.7.9

### Patch Changes

- republish

## 0.7.8

### Patch Changes

- fix typing for etherscan

## 0.7.7

### Patch Changes

- fix etherscan api type + add log option via env var

## 0.7.6

### Patch Changes

- fix vyper + fixes by @guotie

## 0.7.5

### Patch Changes

- add etherscan config, lower solc run for etherscan compatibility, output better error for etherscan task and update deps

## 0.7.4

### Patch Changes

- use peerDependencies instead of optional

## 0.7.3

### Patch Changes

- update dependencies + make ledger support optional to not carry the heavy deps if not used

## 0.7.2

### Patch Changes

- lazy load hre.network to be compatible with plugin which expect to modify it before end + improve global fixture handling on load

## 0.7.1

### Patch Changes

- different naming for Proxied.sol

## 0.7.0

### Minor Changes

- 94092e7: Improve Proxy with support for OpenZeppelin Transparent Proxies

### Patch Changes

- 1840518: use proxy constructor abi for proxied contracts
- c5450ee: Bumps axios from 0.19.2 to 0.21.1.
- 7719b3f: fix proxies deployment
- d704e1a: workaround hardhat_reset snapshot memory loss
- d411d25: add new etherscan endpoint + allow test to access existing deployment (useful for fork testing)
- 0a8fbc3: fix SPDX regex
- 7ded716: fix reset on node --watch + fix msg.value for Proxy + allow receive ETH for Proxy
- 83953c3: default to write deployment to file so can run scripts that deploy contract without losing info
- 8a215f6: Ensure node task do not run on non-hardhat network
- 9da5ba5: add solidity source of Proxied.sol for solidity 0.8
- b15b50f: fix value 0
- 9f3b98f: add env HARDHAT_DEPLOY_ACCOUNTS_NETWORK to specify a different network for named accounts
- d6144a2: allow multiple tags for --tags + add type param for deployments.createFixture
- 543483c: allow multiple folder for deploy script, configurable per network
- 9698753: Add privatekey:// protocol for named accounts
- 1b831fb: fix bug introduced in last changes : node task args were not considered
- f8ebefd: fix supportsInterface for Proxied Contract and fix custom Proxy contract by saving the extended artifacts
- 69be84b: node task reset deployments by default (use --no-reset to not reset)
- 0.7.0
- 6239f31: fix createFixture
- 5b89a3b: log tx hash + wait for tx (where it was not) + add sourcify task (wip)
- fc524e6: fix getUnnamedAccounts : return addresses not named in namedAccounts
- 07d9aa4: fix proxy upgrade
- 4ab4b32: fix types declaration not being published
- 665b57c: Breaking change for external field: isolate external deploy script from other artifacts
- ad70a48: allow to execute proxy deploy after deployment was made elsewhere to actualise the deployment files
- 9bf606d: bring back diamond support
- 4a03db2: from as privateKey fix + clear npm script cache so watch work as intended
- 7035011: add support for ledger hardware wallet
- 5ea8f50: fix deterministic deployment overwrite + add auto account impersonation
- c973c7f: fix external deploy exec order + add export-artifacts task to export extended artifacts
- e82ddb0: better message for tx that need to be executed from other account
- 43c975c: remove new types from hardhat/types module
  If you use typescript in your deploy script and import the `DeployFunction` type for example you ll need to update the import

  from

  ```
  import {HardhatRuntimeEnvironment, DeployFunction} from 'hardhat/types';
  ```

  to

  ```
  import {HardhatRuntimeEnvironment} from 'hardhat/types';
  import {DeployFunction} from 'hardhat-deploy/types';
  ```

- 2c7afa4: add better typing for createFixture options
- 3f81eeb: fix determinsitic diamond redeployment + verifiability of contracts using libraries
- b4a8037: remove abi conflict checks for default transparent proxies
- fad474b: fix wrong link for sourcify and add binance chain for etherscan verification

## 0.7.0-beta.58

### Patch Changes

- Add privatekey:// protocol for named accounts

## 0.7.0-beta.57

### Patch Changes

- fix proxy upgrade

## 0.7.0-beta.56

### Patch Changes

- bring back diamond support

## 0.7.0-beta.55

### Patch Changes

- fix proxies deployment

## 0.7.0-beta.54

### Patch Changes

- remove abi conflict checks for default transparent proxies

## 0.7.0-beta.53

### Minor Changes

- Improve Proxy with support for OpenZeppelin Transparent Proxies

## 0.7.0-beta.52

### Patch Changes

- allow multiple folder for deploy script, configurable per network

## 0.7.0-beta.51

### Patch Changes

- add support for ledger hardware wallet

## 0.7.0-beta.50

### Patch Changes

- add solidity source of Proxied.sol for solidity 0.8

## 0.7.0-beta.49

### Patch Changes

- fix deterministic deployment overwrite + add auto account impersonation

## 0.7.0-beta.48

### Patch Changes

- better message for tx that need to be executed from other account

## 0.7.0-beta.47

### Patch Changes

- add new etherscan endpoint + allow test to access existing deployment (useful for fork testing)

## 0.7.0-beta.46

### Patch Changes

- fix wrong link for sourcify and add binance chain for etherscan verification

## 0.7.0-beta.45

### Patch Changes

- allow to execute proxy deploy after deployment was made elsewhere to actualise the deployment files
- fixed (by @zgorizzo69) for artfiact using full qualified names

## 0.7.0-beta.44

### Patch Changes

- default to write deployment to file so can run scripts that deploy contract without losing info

## 0.7.0-beta.43

### Patch Changes

- fix bug introduced in last changes : node task args were not considered

## 0.7.0-beta.42

### Patch Changes

- add env HARDHAT_DEPLOY_ACCOUNTS_NETWORK to specify a different network for named accounts

## 0.7.0-beta.41

### Patch Changes

- Bumps axios from 0.19.2 to 0.21.1.

## 0.7.0-beta.40

### Patch Changes

- Ensure node task do not run on non-hardhat network

## 0.7.0-beta.39

### Patch Changes

- fix SPDX regex

## 0.7.0-beta.38

### Patch Changes

- from as privateKey fix + clear npm script cache so watch work as intended

## 0.7.0-beta.37

### Patch Changes

- use proxy constructor abi for proxied contracts

## 0.7.0-beta.36

### Patch Changes

- fix supportsInterface for Proxied Contract and fix custom Proxy contract by saving the extended artifacts

## 0.7.0-beta.35

### Patch Changes

- fix getUnnamedAccounts : return addresses not named in namedAccounts

## 0.7.0-beta.34

### Patch Changes

- add better typing for createFixture options

## 0.7.0-beta.33

### Patch Changes

- log tx hash + wait for tx (where it was not) + add sourcify task (wip)

## 0.7.0-beta.32

### Patch Changes

- fix value 0

## 0.7.0-beta.31

### Patch Changes

- fix reset on node --watch + fix msg.value for Proxy + allow receive ETH for Proxy

## 0.7.0-beta.30

### Patch Changes

- node task reset deployments by default (use --no-reset to not reset)

## 0.7.0-beta.29

### Patch Changes

- workaround hardhat_reset snapshot memory loss
- add --fork-deployments for the node task to allow forked chain to get access to deployment from that chain

## 0.7.0-beta.28

### Patch Changes

- Breaking change for external field: isolate external deploy script from other artifacts

## 0.7.0-beta.27

### Patch Changes

- fix determinsitic diamond redeployment + verifiability of contracts using libraries

## 0.7.0-beta.25

### Patch Changes

- fix createFixture

## 0.7.0-beta.24

### Patch Changes

- allow multiple tags for --tags + add type param for deployments.createFixture

## 0.7.0-beta.23

### Patch Changes

- fix external deploy exec order + add export-artifacts task to export extended artifacts

## 0.7.0-beta.22

### Patch Changes

- fix types declaration not being published

## 0.7.0-beta.21

### Patch Changes

- remove new types from hardhat/types module
  If you use typescript in your deploy script and import the `DeployFunction` type for example you ll need to update the import

  from

  ```
  import {HardhatRuntimeEnvironment, DeployFunction} from 'hardhat/types';
  ```

  to

  ```
  import {HardhatRuntimeEnvironment} from 'hardhat/types';
  import {DeployFunction} from 'hardhat-deploy/types';
  ```

## 0.7.0-beta.20

### Patch Changes

- fix --reset order to ensure clearing before fetching deployment<|MERGE_RESOLUTION|>--- conflicted
+++ resolved
@@ -1,6 +1,5 @@
 # hardhat-deploy
 
-<<<<<<< HEAD
 ## 0.11.0-next.2
 
 ### Patch Changes
@@ -18,13 +17,12 @@
 ### Minor Changes
 
 - revamp diamond support
-=======
+
 ## 0.10.5
 
 ### Patch Changes
 
 - do nor override original receipt for diamond
->>>>>>> f0cce12d
 
 ## 0.10.4
 
