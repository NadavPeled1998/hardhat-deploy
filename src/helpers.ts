import { Signer } from "@ethersproject/abstract-signer";
import {
  Web3Provider,
  TransactionResponse,
  TransactionRequest
} from "@ethersproject/providers";
import {
  Contract,
  ContractFactory,
  PayableOverrides
} from "@ethersproject/contracts";
import { BigNumber } from "@ethersproject/bignumber";
import { Wallet } from "@ethersproject/wallet";
import { keccak256 as solidityKeccak256 } from "@ethersproject/solidity";
import {
  BuidlerRuntimeEnvironment,
  DeployFunction,
  Deployment,
  DeployResult,
  DeploymentsExtension,
  FixtureFunc,
  DeploymentSubmission,
  Artifact,
  DeployOptions,
  EthereumProvider,
  TxOptions,
  CallOptions,
  SimpleTx,
  Receipt,
  Execute,
  Address
} from "@nomiclabs/buidler/types";
import { PartialExtension } from "./types";
import transparentProxy from "../artifacts/TransparentProxy.json";

function fixProvider(providerGiven: any): any {
  // alow it to be used by ethers without any change
  if (providerGiven.sendAsync === undefined) {
    providerGiven.sendAsync = (
      req: {
        id: number;
        jsonrpc: string;
        method: string;
        params: any[];
      },
      callback: (error: any, result: any) => void
    ) => {
      providerGiven
        .send(req.method, req.params)
        .then((result: any) =>
          callback(null, { result, id: req.id, jsonrpc: req.jsonrpc })
        )
        .catch((error: any) => callback(error, null));
    };
  }
  return providerGiven;
}

function linkLibrary(
  bytecode: string,
  libraryName: string,
  libraryAddress: string
): string {
  const address = libraryAddress.replace("0x", "");
  let encodedLibraryName;
  console.log("dd");
  if (libraryName.startsWith("$") && libraryName.endsWith("$")) {
    encodedLibraryName = libraryName.slice(1, libraryName.length - 1);
  } else {
    encodedLibraryName = solidityKeccak256(["string"], [libraryName]).slice(
      2,
      36
    );
  }
  const pattern = new RegExp(`_+\\$${encodedLibraryName}\\$_+`, "g");
  if (!pattern.exec(bytecode)) {
    throw new Error(
      `Can't link '${libraryName}' (${encodedLibraryName}) in \n----\n ${bytecode}\n----\n`
    );
  }
  return bytecode.replace(pattern, address);
}

<<<<<<< HEAD
function linkLibraries(bytecode: string, options: DeployOptions): string {
  if (options && options.libraries) {
    for (const libName of Object.keys(options.libraries)) {
      const libAddress = options.libraries[libName];
      bytecode = linkLibrary(bytecode, libName, libAddress);
=======
function linkRawLibraries(
  bytecode: string,
  libraries: { [libraryName: string]: Address }
): string {
  for (const libName of Object.keys(libraries)) {
    const libAddress = libraries[libName];
    bytecode = linkLibrary(bytecode, libName, libAddress);
  }
  return bytecode;
}

function linkLibraries(
  artifact: {
    bytecode: string;
    linkReferences?: {
      [libraryFileName: string]: {
        [libraryName: string]: Array<{ length: number; start: number }>;
      };
    };
  },
  libraries?: { [libraryName: string]: Address }
) {
  let bytecode = artifact.bytecode;

  if (libraries) {
    if (artifact.linkReferences) {
      for (const [fileName, fileReferences] of Object.entries(
        artifact.linkReferences
      )) {
        for (const [libName, fixups] of Object.entries(fileReferences)) {
          const addr = libraries[libName];
          if (addr === undefined) {
            continue;
          }

          for (const fixup of fixups) {
            bytecode =
              bytecode.substr(0, 2 + fixup.start * 2) +
              addr.substr(2) +
              bytecode.substr(2 + (fixup.start + fixup.length) * 2);
          }
        }
      }
    } else {
      bytecode = linkRawLibraries(bytecode, libraries);
>>>>>>> 75cc2c7c
    }
  }

  return bytecode;
}

let provider: Web3Provider;
const availableAccounts: { [name: string]: boolean } = {};
export function addHelpers(
  env: BuidlerRuntimeEnvironment,
  partialExtension: PartialExtension, // TODO
  getArtifact: (name: string) => Promise<Artifact>,
  onPendingTx: (
    txResponse: TransactionResponse,
    name?: string,
    data?: any
  ) => Promise<TransactionResponse>,
  getGasPrice: () => Promise<BigNumber | undefined>,
  log: (...args: any[]) => void
): DeploymentsExtension {
  async function init() {
    if (!provider) {
      provider = new Web3Provider(fixProvider(env.ethereum));
      try {
        const accounts = await provider.send("eth_accounts", []);
        for (const account of accounts) {
          availableAccounts[account.toLowerCase()] = true;
        }
      } catch (e) {}
    }
  }

  async function setupGasPrice(overrides: any) {
    if (!overrides.gasPrice) {
      overrides.gasPrice = await getGasPrice();
    }
  }

  async function overrideGasLimit(
    overrides: any,
    options: {
      estimatedGasLimit?: number | BigNumber | string;
      estimateGasExtra?: number | BigNumber | string;
    },
    estimate: (overrides: any) => Promise<BigNumber>
  ) {
    const estimatedGasLimit = options.estimatedGasLimit
      ? BigNumber.from(options.estimatedGasLimit).toNumber()
      : undefined;
    const estimateGasExtra = options.estimateGasExtra
      ? BigNumber.from(options.estimateGasExtra).toNumber()
      : undefined;
    if (!overrides.gasLimit) {
      overrides.gasLimit = estimatedGasLimit;
      overrides.gasLimit = (await estimate(overrides)).toNumber();
      if (estimateGasExtra) {
        overrides.gasLimit = overrides.gasLimit + estimateGasExtra;
        if (estimatedGasLimit) {
          overrides.gasLimit = Math.min(overrides.gasLimit, estimatedGasLimit);
        }
      }
    }
  }

  async function getArtifactFromOptions(
    name: string,
    options: DeployOptions
  ): Promise<{ abi: any; bytecode: string; deployedBytecode?: string }> {
    let artifact: { abi: any; bytecode: string; deployedBytecode?: string };
    if (options.contract) {
      if (typeof options.contract === "string") {
        artifact = await getArtifact(options.contract);
      } else {
        artifact = options.contract;
      }
    } else {
      artifact = await getArtifact(name);
    }
    return artifact;
  }

  async function _deploy(
    name: string,
    options: DeployOptions
  ): Promise<DeployResult> {
    const args: any[] = options.args || [];
    await init();
    let from = options.from;
    let ethersSigner: Signer;
    if (!from) {
      throw new Error("no from specified");
    }
    if (from.length >= 64) {
      if (from.length === 64) {
        from = "0x" + from;
      }
      const wallet = new Wallet(from);
      from = wallet.address;
      ethersSigner = wallet;
    } else {
      if (availableAccounts[from.toLowerCase()]) {
        ethersSigner = provider.getSigner(from);
      } else {
        throw new Error(`no signer for ${from}`);
      }
    }
    const artifact = await getArtifactFromOptions(name, options);

    const abi = artifact.abi;
    const byteCode = linkLibraries(artifact, options.libraries);
    const factory = new ContractFactory(abi, byteCode, ethersSigner);

    const overrides: PayableOverrides = {
      gasLimit: options.gasLimit,
      gasPrice: options.gasPrice,
      value: options.value,
      nonce: options.nonce
    };

    const unsignedTx = factory.getDeployTransaction(...args, overrides);
    await overrideGasLimit(unsignedTx, options, newOverrides =>
      ethersSigner.estimateGas(newOverrides)
    );
    await setupGasPrice(unsignedTx);
    let tx = await ethersSigner.sendTransaction(unsignedTx);

    // let ethersContract;
    // ethersContract = await factory.deploy(...args, overrides);
    // let unsignedTx = {};
    // let tx = ethersContract.deployTransaction;

    if (options.dev_forceMine) {
      try {
        await provider.send("evm_mine", []);
      } catch (e) {}
    }
    const extendedAtifact = artifact as any; // TODO future version of buidler will hopefully have that info
    const preDeployment = {
      abi,
      args,
      linkedData: options.linkedData,
      solidityJson: extendedAtifact.solidityJson,
      solidityMetadata: extendedAtifact.solidityMetadata,
      bytecode: artifact.bytecode,
      deployedBytecode: artifact.deployedBytecode,
      userdoc: extendedAtifact.userdoc,
      devdoc: extendedAtifact.devdoc,
      methodIdentifiers: extendedAtifact.methodIdentifiers
    };
    tx = await onPendingTx(tx, name, preDeployment);
    const receipt = await tx.wait();
    const address = receipt.contractAddress;
    const deployment = {
      ...preDeployment,
      receipt
    };
    await env.deployments.save(name, deployment);
    return {
      ...deployment,
      address,
      newlyDeployed: true
    };
  }

  function getDeployment(name: string): Promise<Deployment> {
    return env.deployments.get(name);
  }

  function getDeploymentOrNUll(name: string): Promise<Deployment | null> {
    return env.deployments.getOrNull(name);
  }

  async function fetchIfDifferent(
    name: string,
    options: DeployOptions
  ): Promise<boolean> {
    const argArray = options.args ? [...options.args] : [];
    await init();
    const fieldsToCompareArray =
      typeof options.fieldsToCompare === "string"
        ? [options.fieldsToCompare]
        : options.fieldsToCompare || [];
    const deployment = await env.deployments.getOrNull(name);
    if (deployment) {
      const transaction = await provider.getTransaction(
        deployment.receipt.transactionHash
      );
      if (transaction) {
        const artifact = await getArtifactFromOptions(name, options);
        const abi = artifact.abi;
<<<<<<< HEAD
        const byteCode = linkLibraries(artifact.bytecode, options);
=======
        const byteCode = linkLibraries(artifact, options.libraries);
>>>>>>> 75cc2c7c
        const factory = new ContractFactory(
          abi,
          byteCode,
          provider.getSigner(options.from)
        );

        const compareOnData = fieldsToCompareArray.indexOf("data") !== -1;

        let data;
        if (compareOnData) {
          const deployStruct = factory.getDeployTransaction(...argArray);
          data = deployStruct.data;
        }
        const newTransaction = {
          data: compareOnData ? data : undefined,
          gasLimit: options.gasLimit,
          gasPrice: options.gasPrice,
          value: options.value,
          from: options.from
        };

        transaction.data = transaction.data;
        for (const field of fieldsToCompareArray) {
          if (typeof (newTransaction as any)[field] === "undefined") {
            throw new Error(
              "field " +
                field +
                " not specified in new transaction, cant compare"
            );
          }
          if ((transaction as any)[field] !== (newTransaction as any)[field]) {
            return true;
          }
        }
        return false;
      }
    }
    return true;
  }

  async function _deployOne(
    name: string,
    options: DeployOptions
  ): Promise<DeployResult> {
    const argsArray = options.args ? [...options.args] : [];
    options = { ...options, args: argsArray };
    if (options.fieldsToCompare === undefined) {
      options.fieldsToCompare = ["data"];
    }
    let result: DeployResult;
    if (options.fieldsToCompare) {
      const differences = await fetchIfDifferent(name, options);
      if (differences) {
        result = await _deploy(name, options);
      } else {
        result = ((await getDeployment(name)) as unknown) as DeployResult;
      }
    } else {
      result = await _deploy(name, options);
    }
    if (options.log) {
      if (result.newlyDeployed) {
        log(
          `"${name}" deployed at ${result.address} with ${result.receipt.gasUsed} gas`
        );
      } else {
        log(`reusing "${name}" at ${result.address}`);
      }
    }
    return result;
  }

  async function deploy(
    name: string,
    options: DeployOptions
  ): Promise<DeployResult> {
    await init();
    if (!options.proxy) {
      return _deployOne(name, options);
    }
    const implementationName = name + "_Implementation";
    const proxyName = name + "_Proxy";

    const argsArray = options.args ? [...options.args] : [];
    const implementationOptions = { ...options };
    if (!implementationOptions.contract) {
      implementationOptions.contract = name;
    }

    const updateMethod = "postUpgrade"; // force using that function name
    let admin = options.from; // TODO check if from is not a pro
    if (typeof options.proxy === "object") {
      admin = options.proxy.admin || admin;
      //   updateMethod = options.proxy.updateMethod || "update";
    }
    if (admin.length >= 64) {
      if (admin.length === 64) {
        admin = "0x" + admin;
      }
      const wallet = new Wallet(admin);
      admin = wallet.address;
    }

    const artifact = await getArtifactFromOptions(
      implementationName,
      implementationOptions
    );
    const constructor = artifact.abi.find(
      (fragment: { type: string; inputs: any[] }) =>
        fragment.type === "constructor"
    );
    if (!constructor || constructor.inputs.length !== argsArray.length) {
      delete implementationOptions.args;
      if (constructor && constructor.inputs.length > 0) {
        throw new Error(
          `Proxy based contract constructor can only have either zero argument or the exact same argument as the "${updateMethod}" method.
Plus they are only used when the contract is meant to be used as standalone when development ends.
`
        );
      }
    }

    const implementation = await _deployOne(
      implementationName,
      implementationOptions
    );
    if (implementation.newlyDeployed) {
      // console.log(`implementation deployed at ${implementation.address} for ${implementation.receipt.gasUsed}`);
      const implementationContract = new Contract(
        implementation.address,
        implementation.abi
      );

      const { data } = await implementationContract.populateTransaction[
        updateMethod
      ](...argsArray);

      let proxy = await getDeploymentOrNUll(proxyName);
      if (!proxy) {
        const proxyOptions = { ...options };
        delete proxyOptions.proxy;
        proxyOptions.contract = transparentProxy;
        proxyOptions.args = [implementation.address, data, admin];
        proxy = await _deployOne(proxyName, proxyOptions);
        // console.log(`proxy deployed at ${proxy.address} for ${proxy.receipt.gasUsed}`);
      } else {
        await execute(
          proxyName,
          { ...options },
          "changeImplementation",
          implementation.address,
          data
        );
      }
      const proxiedDeployment = {
        ...implementation,
        address: proxy.address,
        args: argsArray
      };
      await env.deployments.save(name, proxiedDeployment);

      const deployment = await env.deployments.get(name);
      return {
        ...deployment,
        newlyDeployed: true
      };
    } else {
      const deployment = await env.deployments.get(name);
      return {
        ...deployment,
        newlyDeployed: false
      };
    }
  }

  async function batchExecute(
    txs: Execute[],
    batchOptions: { dev_forceMine: boolean }
  ): Promise<Array<Receipt | null>> {
    await init();
    const promises = [];
    const currentNonces: {
      [address: string]: number | string | BigNumber;
    } = {};
    const savedTxs: Execute[] = [];
    for (const tx of txs) {
      const newTx = { ...tx };
      if (tx.args) {
        newTx.args = [...tx.args];
      } else {
        newTx.args = [];
      }
      savedTxs.push();
    }
    for (const tx of savedTxs) {
      let from = tx.from;
      let ethersSigner;
      if (from.length >= 64) {
        if (from.length === 64) {
          from = "0x" + from;
        }
        ethersSigner = new Wallet(from);
        from = ethersSigner.address;
      } else {
        if (availableAccounts[from.toLowerCase()]) {
          try {
            ethersSigner = provider.getSigner(from);
          } catch (e) {}
        }
      }
      const nonce =
        tx.nonce ||
        currentNonces[from] ||
        (await provider.getTransactionCount(from));
      tx.nonce = nonce;
      currentNonces[from] = nonce + 1;
      const args = tx.args || [];
      promises.push(execute(tx.name, tx, tx.methodName, ...args));
    }
    if (batchOptions.dev_forceMine) {
      try {
        await provider.send("evm_mine", []);
      } catch (e) {}
    }
    return Promise.all(promises);
  }

  async function rawTx(tx: SimpleTx): Promise<Receipt | null> {
    await init();
    let from = tx.from;
    let ethersSigner;
    if (from.length >= 64) {
      if (from.length === 64) {
        from = "0x" + from;
      }
      ethersSigner = new Wallet(from);
      from = ethersSigner.address;
    } else {
      if (availableAccounts[from.toLowerCase()]) {
        try {
          ethersSigner = provider.getSigner(from);
        } catch (e) {}
      }
    }

    if (!ethersSigner) {
      console.error("no signer for " + from);
      log("Please execute the following as " + from);
      log(
        JSON.stringify(
          {
            to: tx.to,
            data: tx.data
          },
          null,
          "  "
        )
      );
      if (tx.skipUnknownSigner) {
        return null;
      }
      throw new Error("ABORT, ACTION REQUIRED, see above");
    } else {
      const transactionData = {
        to: tx.to,
        gasLimit: tx.gasLimit,
        gasPrice: tx.gasPrice ? BigNumber.from(tx.gasPrice) : undefined, // TODO cinfig
        value: tx.value ? BigNumber.from(tx.value) : undefined,
        nonce: tx.nonce,
        data: tx.data
      };
      let pendingTx = await ethersSigner.sendTransaction(transactionData);
      pendingTx = await onPendingTx(pendingTx);
      if (tx.dev_forceMine) {
        try {
          await provider.send("evm_mine", []);
        } catch (e) {}
      }
      return pendingTx.wait();
    }
  }

  async function execute(
    name: string,
    options: TxOptions,
    methodName: string,
    ...args: any[]
  ): Promise<Receipt | null> {
    await init();
    let from = options.from;
    let ethersSigner;
    if (from.length >= 64) {
      if (from.length === 64) {
        from = "0x" + from;
      }
      ethersSigner = new Wallet(from);
      from = ethersSigner.address;
    } else {
      if (availableAccounts[from.toLowerCase()]) {
        try {
          ethersSigner = provider.getSigner(from);
        } catch (e) {}
      }
    }

    let tx;
    let unsignedTx;
    const deployment = await env.deployments.get(name);
    const abi = deployment.abi;
    const overrides = {
      gasLimit: options.gasLimit,
      gasPrice: options.gasPrice ? BigNumber.from(options.gasPrice) : undefined, // TODO cinfig
      value: options.value ? BigNumber.from(options.value) : undefined,
      nonce: options.nonce
    };

    const ethersContract = new Contract(
      deployment.address,
      abi,
      (ethersSigner as Signer) || provider
    );
    if (!ethersContract.functions[methodName]) {
      throw new Error(
        `No method named "${methodName}" on contract deployed as "${name}"`
      );
    }
    if (!ethersSigner) {
      // ethers.js : would be nice to be able to estimate even if not access to signer (see below)
      console.error("no signer for " + from);
      log("Please execute the following as " + from);
      const ethersArgs = args ? args.concat([overrides]) : [overrides];
      const { data } = await ethersContract.populateTransaction[methodName](
        ...ethersArgs
      );
      log(
        JSON.stringify(
          {
            to: deployment.address,
            data
          },
          null,
          "  "
        )
      );
      log("if you have an interface use the following");
      log(
        JSON.stringify(
          {
            to: deployment.address,
            method: methodName,
            args
          },
          null,
          "  "
        )
      );
      if (options.skipUnknownSigner) {
        return null;
      }
      throw new Error("ABORT, ACTION REQUIRED, see above");
    } else {
      await overrideGasLimit(overrides, options, newOverrides => {
        const ethersArgsWithGasLimit = args
          ? args.concat([newOverrides])
          : [newOverrides];
        return ethersContract.estimateGas[methodName](
          ...ethersArgsWithGasLimit
        );
      });
      await setupGasPrice(overrides);
      const ethersArgs = args ? args.concat([overrides]) : [overrides];
      const { data, to } = await ethersContract.populateTransaction[methodName](
        ...ethersArgs
      );

      unsignedTx = { ...overrides, data, to };
      tx = await ethersSigner.sendTransaction(unsignedTx);
    }

    tx = await onPendingTx(tx);

    if (options.dev_forceMine) {
      try {
        await provider.send("evm_mine", []);
      } catch (e) {}
    }
    return tx.wait();
  }

  // TODO ?
  // async function rawCall(to: string, data: string) {
  //   // TODO call it eth_call?
  //   await init();
  //   return provider.send("eth_call", [
  //     {
  //       to,
  //       data
  //     },
  //     "latest"
  //   ]); // TODO overrides
  // }

  async function read(
    name: string,
    options: CallOptions | string,
    methodName?: string | any,
    ...args: unknown[]
  ) {
    await init();
    if (typeof options === "string") {
      if (typeof methodName !== "undefined") {
        args.unshift(methodName);
      }
      methodName = options;
      options = {};
    }
    if (typeof args === "undefined") {
      args = [];
    }
    let from = options.from;
    let ethersSigner;
    if (from && from.length >= 64) {
      if (from.length === 64) {
        from = "0x" + from;
      }
      ethersSigner = new Wallet(from);
      from = ethersSigner.address;
    }
    if (!ethersSigner) {
      ethersSigner = provider; // TODO rename ethersSigner
    }
    const deployment = await env.deployments.get(name);
    if (!deployment) {
      throw new Error(`no contract named "${name}"`);
    }
    const abi = deployment.abi;
    const overrides: PayableOverrides = {
      gasLimit: options.gasLimit,
      gasPrice: options.gasPrice ? BigNumber.from(options.gasPrice) : undefined, // TODO cinfig
      value: options.value ? BigNumber.from(options.value) : undefined,
      nonce: options.nonce
    };
    const ethersContract = new Contract(
      deployment.address,
      abi,
      ethersSigner as Signer
    );
    // populate function
    // if (options.outputTx) {
    //   const method = ethersContract.populateTransaction[methodName];
    //   if (!method) {
    //     throw new Error(
    //       `no method named "${methodName}" on contract "${name}"`
    //     );
    //   }
    //   if (args.length > 0) {
    //     return method(...args, overrides);
    //   } else {
    //     return method(overrides);
    //   }
    // }
    const method = ethersContract.callStatic[methodName];
    if (!method) {
      throw new Error(`no method named "${methodName}" on contract "${name}"`);
    }
    if (args.length > 0) {
      return method(...args, overrides);
    } else {
      return method(overrides);
    }
  }

  const extension: DeploymentsExtension = {
    ...partialExtension,
    fetchIfDifferent,
    deploy,
    execute,
    batchExecute,
    rawTx,
    read
  };

  // ////////// Backward compatible for transition: //////////////////
  (extension as any).call = (
    options: any,
    name: string,
    methodName: string,
    ...args: any[]
  ): Promise<any> => {
    if (typeof options === "string") {
      args = args || [];
      if (methodName !== undefined) {
        args.unshift(methodName);
      }
      methodName = name;
      name = options;
      options = {};
    }
    return read(name, options, methodName, ...args);
  };

  (extension as any).sendTxAndWait = (
    options: TxOptions,
    name: string,
    methodName: string,
    ...args: any[]
  ): Promise<Receipt | null> => {
    return execute(name, options, methodName, ...args);
  };

  (extension as any).deployIfDifferent = (
    fieldsToCompare: string | string[],
    name: string,
    options: DeployOptions,
    contractName: string,
    ...args: any[]
  ): Promise<DeployResult> => {
    options.fieldsToCompare = fieldsToCompare;
    options.contract = contractName;
    options.args = args;
    return deploy(name, options);
  };
  // ////////////////////////////////////////////////////////////////////

  return extension;
}

function pause(duration: number): Promise<void> {
  return new Promise(res => setTimeout(res, duration * 1000));
}

export async function waitForTx(
  ethereum: EthereumProvider,
  txHash: string,
  isContract: boolean
) {
  let receipt;
  while (true) {
    try {
      receipt = await ethereum.send("eth_getTransactionReceipt", [txHash]);
    } catch (e) {}
    if (receipt && receipt.blockNumber) {
      if (isContract) {
        if (!receipt.contractAddress) {
          throw new Error("contract not deployed");
        } else {
          return receipt;
        }
      } else {
        return receipt;
      }
    }
    await pause(2);
  }
}<|MERGE_RESOLUTION|>--- conflicted
+++ resolved
@@ -81,13 +81,6 @@
   return bytecode.replace(pattern, address);
 }
 
-<<<<<<< HEAD
-function linkLibraries(bytecode: string, options: DeployOptions): string {
-  if (options && options.libraries) {
-    for (const libName of Object.keys(options.libraries)) {
-      const libAddress = options.libraries[libName];
-      bytecode = linkLibrary(bytecode, libName, libAddress);
-=======
 function linkRawLibraries(
   bytecode: string,
   libraries: { [libraryName: string]: Address }
@@ -133,7 +126,6 @@
       }
     } else {
       bytecode = linkRawLibraries(bytecode, libraries);
->>>>>>> 75cc2c7c
     }
   }
 
@@ -324,11 +316,7 @@
       if (transaction) {
         const artifact = await getArtifactFromOptions(name, options);
         const abi = artifact.abi;
-<<<<<<< HEAD
-        const byteCode = linkLibraries(artifact.bytecode, options);
-=======
         const byteCode = linkLibraries(artifact, options.libraries);
->>>>>>> 75cc2c7c
         const factory = new ContractFactory(
           abi,
           byteCode,
