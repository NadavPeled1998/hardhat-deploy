--- conflicted
+++ resolved
@@ -29,12 +29,9 @@
   FacetCut,
   DeploymentSubmission,
   ExtendedArtifact,
-<<<<<<< HEAD
   FacetCutAction,
   Facet,
-=======
   ArtifactData,
->>>>>>> 94092e7c
 } from '../types';
 import {PartialExtension} from './internal/types';
 import {UnknownSignerError} from './errors';
