--- conflicted
+++ resolved
@@ -100,10 +100,7 @@
     log?: boolean;
     linkedData?: any; // JSONable ?
     libraries?: { [libraryName: string]: Address };
-<<<<<<< HEAD
     proxy?: boolean | string | ProxyOptions; // TODO support different type of proxies ?
-=======
->>>>>>> 1f1509a8
   }
 
   export interface CallOptions {
@@ -258,7 +255,6 @@
     deployedBytecode?: string;
     userdoc?: any;
     devdoc?: any;
-<<<<<<< HEAD
     methodIdentifiers?: any;
     diamondCuts?: string[];
     facets?: { address: string; sigs: string[] }[];
@@ -266,10 +262,7 @@
       methodName: string;
       args: any[];
     };
-=======
     storageLayout?: any;
-    methodIdentifiers?: any;
->>>>>>> 1f1509a8
   }
 
   export interface Deployment {
@@ -283,17 +276,11 @@
     solidityMetadata?: string;
     bytecode?: string;
     deployedBytecode?: string;
-<<<<<<< HEAD
     userdoc?: any;
     devdoc?: any;
     methodIdentifiers?: any;
     diamondCuts?: string[];
     facets?: { address: string; sigs: string[] }[];
-=======
     storageLayout?: any;
-    userdoc?: any;
-    devdoc?: any;
-    methodIdentifiers?: any;
->>>>>>> 1f1509a8
   }
 }